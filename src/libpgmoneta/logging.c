--- conflicted
+++ resolved
@@ -330,11 +330,7 @@
       return;
    }
 
-<<<<<<< HEAD
-   if (level >= config->log_level || level == PGMONETA_LOGGING_LEVEL_PROGRESS)
-=======
-   if (level >= config->common.log_level)
->>>>>>> ec344bd4
+   if (level >= config->common.log_level || level == PGMONETA_LOGGING_LEVEL_PROGRESS)
    {
       switch (level)
       {
@@ -387,8 +383,7 @@
 
          if (config->common.log_type == PGMONETA_LOGGING_TYPE_CONSOLE)
          {
-<<<<<<< HEAD
-            buf[strftime(buf, sizeof(buf), config->log_line_prefix, tm)] = '\0';
+            buf[strftime(buf, sizeof(buf), config->common.log_line_prefix, tm)] = '\0';
                 if (level == PGMONETA_LOGGING_LEVEL_PROGRESS)
                 {
                     fprintf(stdout, "\r"); 
@@ -404,15 +399,6 @@
                     fprintf(stdout, "\n");
                     fflush(stdout);
                 }
-=======
-            buf[strftime(buf, sizeof(buf), config->common.log_line_prefix, tm)] = '\0';
-            fprintf(stdout, "%s %s%-5s\x1b[0m \x1b[90m%s:%d\x1b[0m ",
-                    buf, colors[level - 1], levels[level - 1],
-                    filename, line);
-            vfprintf(stdout, fmt, vl);
-            fprintf(stdout, "\n");
-            fflush(stdout);
->>>>>>> ec344bd4
          }
          else if (config->common.log_type == PGMONETA_LOGGING_TYPE_FILE)
          {
